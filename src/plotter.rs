--- conflicted
+++ resolved
@@ -1,5 +1,3 @@
-use std::cmp::Ordering;
-use std::fmt::{Debug, Formatter};
 use crate::{BenchMode, Error};
 use plotters::coord::ranged1d::{DefaultFormatting, KeyPointHint};
 use plotters::prelude::*;
@@ -36,22 +34,14 @@
     pub fn get_str(&self) -> Result<String, Error> {
         match self {
             XAxis::STR(s) => Ok(s.clone()),
-<<<<<<< HEAD
-            _ => Err(Error::format("x axis", "value is not a string"))
-=======
             _ => Err(Error::format("x axis", "value is not a string")),
->>>>>>> eb9326b5
         }
     }
 
     pub fn get_float(&self) -> Result<f64, Error> {
         match self {
             XAxis::F64(f) => Ok(*f),
-<<<<<<< HEAD
-            _ => Err(Error::format("x axis", "value is not a float"))
-=======
             _ => Err(Error::format("x axis", "value is not a float")),
->>>>>>> eb9326b5
         }
     }
 }
@@ -61,12 +51,7 @@
         let file = File::open(path.clone())?;
 
         // change the filename extension
-<<<<<<< HEAD
-        let (path, _) = path.rsplit_once(".").unwrap();
-        let path = PathBuf::from(format!("{}.svg", path));
-=======
         path.set_extension("svg");
->>>>>>> eb9326b5
 
         match mode {
             BenchMode::OpsPerSecond => {
@@ -76,11 +61,7 @@
                     y_axis,
                     path,
                 })
-<<<<<<< HEAD
-            },
-=======
             }
->>>>>>> eb9326b5
             BenchMode::Behaviour => {
                 let (x_axis, y_axis) = Plotter::parse_timestamps(&file)?;
                 Ok(Self {
@@ -88,11 +69,7 @@
                     y_axis,
                     path,
                 })
-<<<<<<< HEAD
-            },
-=======
             }
->>>>>>> eb9326b5
             _ => unimplemented!(),
         }
     }
@@ -113,17 +90,11 @@
         let y_end = y_max + (y_max / 5.0); // and ends after the last y-axis value
 
         // for the line chart, we need the float values of the x axis
-<<<<<<< HEAD
-        let x_axis = self.x_axis.iter().map(|x| {
-           x.get_float()
-        }).collect::<Result<Vec<f64>, Error>>()?;
-=======
         let x_axis = self
             .x_axis
             .iter()
             .map(|x| x.get_float())
             .collect::<Result<Vec<f64>, Error>>()?;
->>>>>>> eb9326b5
 
         let mut ctx = ChartBuilder::on(&root_area)
             .set_label_area_size(LabelAreaPosition::Left, 100.0)
@@ -138,26 +109,10 @@
             .draw()?;
 
         ctx.draw_series(LineSeries::new(
-<<<<<<< HEAD
-            x_axis
-                .iter()
-                .zip(self.y_axis.iter())
-                .map(|(x, y)| (*x, *y)), // The data iter
-            &BLACK,
-        ))?;
-
-        let style = ShapeStyle {
-            color: BLACK.to_rgba(),
-            filled: true,
-            stroke_width: 1,
-        };
-
-=======
             x_axis.iter().zip(self.y_axis.iter()).map(|(x, y)| (*x, *y)), // The data iter
             &BLACK,
         ))?;
 
->>>>>>> eb9326b5
         Ok(())
     }
 
@@ -171,17 +126,11 @@
         root_area.fill(&WHITE)?;
 
         // for the bar chart, we need the string values of the x axis
-<<<<<<< HEAD
-        let x_axis = self.x_axis.iter().map(|x| {
-            x.get_str()
-        }).collect::<Result<Vec<String>, Error>>()?;
-=======
         let x_axis = self
             .x_axis
             .iter()
             .map(|x| x.get_str())
             .collect::<Result<Vec<String>, Error>>()?;
->>>>>>> eb9326b5
 
         let custom_x_axes = CustomXAxis::new(x_axis);
         let y_min = self.y_axis.iter().fold(f64::INFINITY, |a, &b| a.min(b));
@@ -285,21 +234,10 @@
 
         for record in reader.records() {
             let record = record?;
-<<<<<<< HEAD
-            x_axis.push(XAxis::from(record.get(seconds_idx).unwrap().parse::<f64>().unwrap()));
-            y_axis.push(
-                record
-                    .get(ops_idx)
-                    .unwrap()
-                    .parse::<f64>()
-                    .unwrap(),
-            );
-=======
             x_axis.push(XAxis::from(
                 record.get(seconds_idx).unwrap().parse::<f64>().unwrap(),
             ));
             y_axis.push(record.get(ops_idx).unwrap().parse::<f64>().unwrap());
->>>>>>> eb9326b5
         }
 
         assert_eq!(x_axis.len(), y_axis.len());
